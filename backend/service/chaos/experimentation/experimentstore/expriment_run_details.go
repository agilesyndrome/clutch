package experimentstore

import (
	"database/sql"
<<<<<<< HEAD
	"time"

	"github.com/golang/protobuf/ptypes"
	"github.com/golang/protobuf/ptypes/timestamp"
=======
	"errors"
	"strings"
	"time"

	"github.com/golang/protobuf/jsonpb"
	"github.com/golang/protobuf/ptypes"
	"github.com/golang/protobuf/ptypes/any"
>>>>>>> 346f5aa0

	experimentation "github.com/lyft/clutch/backend/api/chaos/experimentation/v1"
)

<<<<<<< HEAD
func NewRunDetails(run *ExperimentRun, config *ExperimentConfig, transformer *Transformer, now time.Time) (*experimentation.ExperimentRunDetails, error) {
	status := timesToStatus(run.startTime, run.endTime, run.cancellationTime, now)

	runProperties, err := run.CreateProperties(time.Now())
=======
func NewRunDetails(fetchedID uint64, creationTime time.Time, startTime sql.NullTime, endTime sql.NullTime, cancellationTime sql.NullTime, now time.Time, details string) (*experimentation.ExperimentRunDetails, error) {
	status, err := timesToStatus(startTime, endTime, cancellationTime, now)
>>>>>>> 346f5aa0
	if err != nil {
		return nil, err
	}

<<<<<<< HEAD
	configProperties, err := config.CreateProperties(transformer)
	if err != nil {
		return nil, err
	}

	properties := append(runProperties, configProperties...)

=======
	properties, err := NewProperties(fetchedID, creationTime, startTime, endTime, cancellationTime, now, details)
	if err != nil {
		return nil, err
	}

	anyConfig := &any.Any{}
	err = jsonpb.Unmarshal(strings.NewReader(details), anyConfig)
	if err != nil {
		return nil, err
	}

	return &experimentation.ExperimentRunDetails{
		RunId:      fetchedID,
		Status:     status,
		Properties: &experimentation.PropertiesList{Items: properties},
		Config:     anyConfig}, nil
}

func NewProperties(fetchedID uint64, creationTime time.Time, startTime sql.NullTime, endTime sql.NullTime, cancellationTime sql.NullTime, now time.Time, details string) ([]*experimentation.Property, error) {
	status, err := timesToStatus(startTime, endTime, cancellationTime, now)
	if err != nil {
		return nil, err
	}

	startDateValue, err := timeToPropertyDateValue(startTime)
	if err != nil {
		return nil, err
	}

	properties := []*experimentation.Property{
		{
			Id:    "run_identifier",
			Label: "Run Identifier",
			Value: &experimentation.Property_IntValue{IntValue: int64(fetchedID)},
		},
		{
			Id:    "status",
			Label: "Status",
			Value: &experimentation.Property_StringValue{StringValue: statusToString(status)},
		},
		{
			Id:    "start_time",
			Label: "Start Time",
			Value: startDateValue,
		},
	}

	var time sql.NullTime
	if endTime.Valid {
		time = endTime
	} else if cancellationTime.Valid {
		time = cancellationTime
	}

	endTimeDateValue, err := timeToPropertyDateValue(time)
	if err != nil {
		return nil, err
	}

	properties = append(properties, &experimentation.Property{
		Id:    "end_time",
		Label: "End Time",
		Value: endTimeDateValue,
	})

	cancelationDateValue, err := timeToPropertyDateValue(cancellationTime)
>>>>>>> 346f5aa0
	if err != nil {
		return nil, err
	}

<<<<<<< HEAD
	return &experimentation.ExperimentRunDetails{
		RunId:      run.id,
		Status:     status,
		Properties: &experimentation.PropertiesList{Items: properties},
		Config:     config.Config,
	}, nil
=======
	if status == experimentation.Experiment_STOPPED {
		properties = append(properties, &experimentation.Property{
			Id:    "stopped_at",
			Label: "Stopped At",
			Value: cancelationDateValue,
		})
	} else if status == experimentation.Experiment_CANCELED {
		properties = append(properties, &experimentation.Property{
			Id:    "canceled_at",
			Label: "Canceled At",
			Value: cancelationDateValue,
		})
	}

	return properties, nil
>>>>>>> 346f5aa0
}

func timesToStatus(startTime time.Time, endTime sql.NullTime, cancellationTime sql.NullTime, now time.Time) experimentation.Experiment_Status {
	if cancellationTime.Valid {
		if cancellationTime.Time.After(startTime) {
			if endTime.Valid {
				return experimentation.Experiment_STOPPED
			} else {
				return experimentation.Experiment_COMPLETED
			}
		} else {
			return experimentation.Experiment_CANCELED
		}
	} else {
		if now.Before(startTime) {
			return experimentation.Experiment_SCHEDULED
		} else if now.After(startTime) && (!endTime.Valid || now.Before(endTime.Time)) {
			return experimentation.Experiment_RUNNING
		}
		return experimentation.Experiment_COMPLETED
	}
}

<<<<<<< HEAD
func timeToTimestamp(t sql.NullTime) (*timestamp.Timestamp, error) {
	if t.Valid {
		return ptypes.TimestampProto(t.Time)
	} else {
		return nil, nil
=======
func timeToPropertyDateValue(t sql.NullTime) (*experimentation.Property_DateValue, error) {
	if t.Valid {
		timestamp, err := ptypes.TimestampProto(t.Time)
		if err == nil {
			return &experimentation.Property_DateValue{DateValue: timestamp}, nil
		}
>>>>>>> 346f5aa0
	}

	return nil, nil
}

func statusToString(status experimentation.Experiment_Status) string {
	switch status {
	case experimentation.Experiment_UNSPECIFIED:
		return "Unspecified"
	case experimentation.Experiment_SCHEDULED:
		return "Scheduled"
	case experimentation.Experiment_RUNNING:
		return "Running"
	case experimentation.Experiment_COMPLETED:
		return "Completed"
	case experimentation.Experiment_CANCELED:
		return "Canceled"
	case experimentation.Experiment_STOPPED:
		return "Stopped"
	default:
		return status.String()
	}
}<|MERGE_RESOLUTION|>--- conflicted
+++ resolved
@@ -2,38 +2,19 @@
 
 import (
 	"database/sql"
-<<<<<<< HEAD
 	"time"
-
-	"github.com/golang/protobuf/ptypes"
-	"github.com/golang/protobuf/ptypes/timestamp"
-=======
-	"errors"
-	"strings"
-	"time"
-
-	"github.com/golang/protobuf/jsonpb"
-	"github.com/golang/protobuf/ptypes"
-	"github.com/golang/protobuf/ptypes/any"
->>>>>>> 346f5aa0
 
 	experimentation "github.com/lyft/clutch/backend/api/chaos/experimentation/v1"
 )
 
-<<<<<<< HEAD
 func NewRunDetails(run *ExperimentRun, config *ExperimentConfig, transformer *Transformer, now time.Time) (*experimentation.ExperimentRunDetails, error) {
 	status := timesToStatus(run.startTime, run.endTime, run.cancellationTime, now)
 
 	runProperties, err := run.CreateProperties(time.Now())
-=======
-func NewRunDetails(fetchedID uint64, creationTime time.Time, startTime sql.NullTime, endTime sql.NullTime, cancellationTime sql.NullTime, now time.Time, details string) (*experimentation.ExperimentRunDetails, error) {
-	status, err := timesToStatus(startTime, endTime, cancellationTime, now)
->>>>>>> 346f5aa0
 	if err != nil {
 		return nil, err
 	}
 
-<<<<<<< HEAD
 	configProperties, err := config.CreateProperties(transformer)
 	if err != nil {
 		return nil, err
@@ -41,102 +22,16 @@
 
 	properties := append(runProperties, configProperties...)
 
-=======
-	properties, err := NewProperties(fetchedID, creationTime, startTime, endTime, cancellationTime, now, details)
 	if err != nil {
 		return nil, err
 	}
 
-	anyConfig := &any.Any{}
-	err = jsonpb.Unmarshal(strings.NewReader(details), anyConfig)
-	if err != nil {
-		return nil, err
-	}
-
-	return &experimentation.ExperimentRunDetails{
-		RunId:      fetchedID,
-		Status:     status,
-		Properties: &experimentation.PropertiesList{Items: properties},
-		Config:     anyConfig}, nil
-}
-
-func NewProperties(fetchedID uint64, creationTime time.Time, startTime sql.NullTime, endTime sql.NullTime, cancellationTime sql.NullTime, now time.Time, details string) ([]*experimentation.Property, error) {
-	status, err := timesToStatus(startTime, endTime, cancellationTime, now)
-	if err != nil {
-		return nil, err
-	}
-
-	startDateValue, err := timeToPropertyDateValue(startTime)
-	if err != nil {
-		return nil, err
-	}
-
-	properties := []*experimentation.Property{
-		{
-			Id:    "run_identifier",
-			Label: "Run Identifier",
-			Value: &experimentation.Property_IntValue{IntValue: int64(fetchedID)},
-		},
-		{
-			Id:    "status",
-			Label: "Status",
-			Value: &experimentation.Property_StringValue{StringValue: statusToString(status)},
-		},
-		{
-			Id:    "start_time",
-			Label: "Start Time",
-			Value: startDateValue,
-		},
-	}
-
-	var time sql.NullTime
-	if endTime.Valid {
-		time = endTime
-	} else if cancellationTime.Valid {
-		time = cancellationTime
-	}
-
-	endTimeDateValue, err := timeToPropertyDateValue(time)
-	if err != nil {
-		return nil, err
-	}
-
-	properties = append(properties, &experimentation.Property{
-		Id:    "end_time",
-		Label: "End Time",
-		Value: endTimeDateValue,
-	})
-
-	cancelationDateValue, err := timeToPropertyDateValue(cancellationTime)
->>>>>>> 346f5aa0
-	if err != nil {
-		return nil, err
-	}
-
-<<<<<<< HEAD
 	return &experimentation.ExperimentRunDetails{
 		RunId:      run.id,
 		Status:     status,
 		Properties: &experimentation.PropertiesList{Items: properties},
 		Config:     config.Config,
 	}, nil
-=======
-	if status == experimentation.Experiment_STOPPED {
-		properties = append(properties, &experimentation.Property{
-			Id:    "stopped_at",
-			Label: "Stopped At",
-			Value: cancelationDateValue,
-		})
-	} else if status == experimentation.Experiment_CANCELED {
-		properties = append(properties, &experimentation.Property{
-			Id:    "canceled_at",
-			Label: "Canceled At",
-			Value: cancelationDateValue,
-		})
-	}
-
-	return properties, nil
->>>>>>> 346f5aa0
 }
 
 func timesToStatus(startTime time.Time, endTime sql.NullTime, cancellationTime sql.NullTime, now time.Time) experimentation.Experiment_Status {
@@ -160,25 +55,6 @@
 	}
 }
 
-<<<<<<< HEAD
-func timeToTimestamp(t sql.NullTime) (*timestamp.Timestamp, error) {
-	if t.Valid {
-		return ptypes.TimestampProto(t.Time)
-	} else {
-		return nil, nil
-=======
-func timeToPropertyDateValue(t sql.NullTime) (*experimentation.Property_DateValue, error) {
-	if t.Valid {
-		timestamp, err := ptypes.TimestampProto(t.Time)
-		if err == nil {
-			return &experimentation.Property_DateValue{DateValue: timestamp}, nil
-		}
->>>>>>> 346f5aa0
-	}
-
-	return nil, nil
-}
-
 func statusToString(status experimentation.Experiment_Status) string {
 	switch status {
 	case experimentation.Experiment_UNSPECIFIED:
