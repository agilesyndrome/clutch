--- conflicted
+++ resolved
@@ -4,11 +4,7 @@
 import { ButtonGroup, client, Error, TextField } from "@clutch-sh/core";
 import styled from "styled-components";
 
-<<<<<<< HEAD
-import propertyToString from "./property-helpers";
-=======
 import { propertyToString } from "./property-helpers";
->>>>>>> 346f5aa0
 
 export const Form = styled.form`
   align-items: center;
